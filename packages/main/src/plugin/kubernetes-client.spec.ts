--- conflicted
+++ resolved
@@ -122,9 +122,6 @@
       NetworkingV1Api: {},
       VersionApi: {},
       makeInformer: vi.fn(),
-<<<<<<< HEAD
-      V1DeleteOptions: vi.fn(),
-=======
       KubernetesObjectApi: vi.fn(),
       HttpError: class HttpError extends Error {
         statusCode: number;
@@ -133,7 +130,7 @@
           this.statusCode = statusCode;
         }
       },
->>>>>>> 3e9169b4
+      V1DeleteOptions: vi.fn(),
     };
   });
 });
@@ -1220,44 +1217,6 @@
   expect(apiSenderSendMock).toBeCalledWith('kubernetes-informer-refresh', id);
 });
 
-<<<<<<< HEAD
-test('Expect pod to be restarted', async () => {
-  const client = createTestClient('default');
-  client.readNamespacedPod = vi.fn().mockResolvedValue({ metadata: {} });
-  const deleteNamespacedPodMock = vi.fn();
-  const createNamespacedPodMock = vi.fn();
-
-  makeApiClientMock.mockReturnValue({
-    getCode: () => Promise.resolve({ body: { gitVersion: 'v1.20.0' } }),
-    deleteNamespacedPod: deleteNamespacedPodMock,
-    createNamespacedPod: createNamespacedPodMock,
-    // eslint-disable-next-line prefer-promise-reject-errors
-    readNamespacedPodStatus: () => Promise.reject({ response: { statusCode: 404 } }),
-  });
-
-  await client.restartPod('dummy');
-  expect(deleteNamespacedPodMock).toBeCalled();
-  expect(createNamespacedPodMock).toBeCalled();
-});
-
-test('Expect pod fails to restart', async () => {
-  const client = createTestClient('default');
-  client.readNamespacedPod = vi.fn().mockResolvedValue({ metadata: {} });
-  const deleteNamespacedPodMock = vi.fn();
-  const createNamespacedPodMock = vi.fn();
-
-  makeApiClientMock.mockReturnValue({
-    getCode: () => Promise.resolve({ body: { gitVersion: 'v1.20.0' } }),
-    deleteNamespacedPod: deleteNamespacedPodMock,
-    createNamespacedPod: createNamespacedPodMock,
-    // eslint-disable-next-line prefer-promise-reject-errors
-    readNamespacedPodStatus: () => Promise.resolve({ body: { status: { phase: 'Running' } } }),
-  });
-
-  await expect(client.restartPod('dummy', 0, 0)).rejects.toThrow(
-    new Error('Request timed out while deleting the Pod.'),
-  );
-=======
 test('Expect apply with invalid file should error', async () => {
   const client = createTestClient('default');
   try {
@@ -1332,5 +1291,42 @@
     expect(err).to.be.a('Error');
     expect(err.message).contain('A K8sError within message body');
   }
->>>>>>> 3e9169b4
+});
+
+test('Expect pod to be restarted', async () => {
+  const client = createTestClient('default');
+  client.readNamespacedPod = vi.fn().mockResolvedValue({ metadata: {} });
+  const deleteNamespacedPodMock = vi.fn();
+  const createNamespacedPodMock = vi.fn();
+
+  makeApiClientMock.mockReturnValue({
+    getCode: () => Promise.resolve({ body: { gitVersion: 'v1.20.0' } }),
+    deleteNamespacedPod: deleteNamespacedPodMock,
+    createNamespacedPod: createNamespacedPodMock,
+    // eslint-disable-next-line prefer-promise-reject-errors
+    readNamespacedPodStatus: () => Promise.reject({ response: { statusCode: 404 } }),
+  });
+
+  await client.restartPod('dummy');
+  expect(deleteNamespacedPodMock).toBeCalled();
+  expect(createNamespacedPodMock).toBeCalled();
+});
+
+test('Expect pod fails to restart', async () => {
+  const client = createTestClient('default');
+  client.readNamespacedPod = vi.fn().mockResolvedValue({ metadata: {} });
+  const deleteNamespacedPodMock = vi.fn();
+  const createNamespacedPodMock = vi.fn();
+
+  makeApiClientMock.mockReturnValue({
+    getCode: () => Promise.resolve({ body: { gitVersion: 'v1.20.0' } }),
+    deleteNamespacedPod: deleteNamespacedPodMock,
+    createNamespacedPod: createNamespacedPodMock,
+    // eslint-disable-next-line prefer-promise-reject-errors
+    readNamespacedPodStatus: () => Promise.resolve({ body: { status: { phase: 'Running' } } }),
+  });
+
+  await expect(client.restartPod('dummy', 0, 0)).rejects.toThrow(
+    new Error('Request timed out while deleting the Pod.'),
+  );
 });